--- conflicted
+++ resolved
@@ -108,39 +108,6 @@
         let store = chain.chain_store.store();
         let cache = self.main_state_transition_result_cache.clone();
         let signer = signer.clone();
-<<<<<<< HEAD
-
-        self.validation_spawner.spawn("stateless_validation", move || {
-            let _span = tracing::debug_span!(
-                target: "client",
-                "async_validating_chunk",
-                height = %state_witness.chunk_production_key().height_created,
-                shard_id = %state_witness.chunk_production_key().shard_id,
-                validator = %signer.validator_id(),
-                tag_block_production = true,
-            )
-            .entered();
-            // processing_done_tracker must survive until the processing is finished.
-            let _processing_done_tracker_capture: Option<ProcessingDoneTracker> =
-                processing_done_tracker;
-
-            // Helper macro to avoid verbose error handling
-            macro_rules! try_or_return {
-                ($expr:expr) => {
-                    match $expr {
-                        Ok(val) => val,
-                        Err(err) => {
-                            tracing::error!(target: "client", ?err, "Async stateless validation error");
-                            return;
-                        }
-                    }
-                };
-            }
-
-            // All expensive operations happen here in async task
-            let expected_epoch_id = try_or_return!(epoch_manager.get_epoch_id_from_prev_block(&prev_block_hash));
-
-=======
 
         self.validation_spawner.spawn("stateless_validation", move || {
             let _span = tracing::debug_span!(
@@ -173,7 +140,6 @@
             // All expensive operations happen here in async task
             let expected_epoch_id = try_or_return!(epoch_manager.get_epoch_id_from_prev_block(&prev_block_hash));
 
->>>>>>> 72794a61
             if expected_epoch_id != chunk_production_key.epoch_id {
                 tracing::error!(
                     target: "client",
