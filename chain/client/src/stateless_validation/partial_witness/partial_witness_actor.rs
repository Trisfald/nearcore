use std::collections::HashSet;
use std::num::NonZeroUsize;
use std::sync::Arc;

use itertools::Itertools;
use lru::LruCache;
use near_async::futures::{AsyncComputationSpawner, AsyncComputationSpawnerExt};
use near_async::messaging::{Actor, CanSend, Handler, Sender};
use near_async::time::Clock;
use near_async::{MultiSend, MultiSenderFrom};
use near_chain::Error;
use near_chain::types::RuntimeAdapter;
use near_chain_configs::MutableValidatorSigner;
use near_epoch_manager::EpochManagerAdapter;
use near_epoch_manager::shard_assignment::shard_id_to_uid;
use near_network::state_witness::{
    ChunkContractAccessesMessage, ChunkStateWitnessAckMessage, ContractCodeRequestMessage,
    ContractCodeResponseMessage, PartialEncodedContractDeploysMessage,
    PartialEncodedStateWitnessForwardMessage, PartialEncodedStateWitnessMessage,
};
use near_network::types::{NetworkRequests, PeerManagerAdapter, PeerManagerMessageRequest};
use near_parameters::RuntimeConfig;
use near_performance_metrics_macros::perf;
use near_primitives::reed_solomon::{ReedSolomonEncoder, ReedSolomonEncoderCache};
use near_primitives::sharding::ShardChunkHeader;
use near_primitives::stateless_validation::ChunkProductionKey;
use near_primitives::stateless_validation::contract_distribution::{
    ChunkContractAccesses, ChunkContractDeploys, CodeBytes, CodeHash, ContractCodeRequest,
    ContractCodeResponse, ContractUpdates, MainTransitionKey, PartialEncodedContractDeploys,
    PartialEncodedContractDeploysPart,
};
use near_primitives::stateless_validation::partial_witness::PartialEncodedStateWitness;
use near_primitives::stateless_validation::state_witness::{
    ChunkStateWitness, ChunkStateWitnessAck, EncodedChunkStateWitness,
};
use near_primitives::stateless_validation::stored_chunk_state_transition_data::StoredChunkStateTransitionData;
use near_primitives::types::{AccountId, EpochId, ShardId};
use near_primitives::validator_signer::ValidatorSigner;
use near_store::adapter::trie_store::TrieStoreAdapter;
use near_store::{DBCol, StorageError, TrieDBStorage, TrieStorage};
use near_vm_runner::{ContractCode, ContractRuntimeCache, get_contract_cache_key};
use rand::Rng;

use crate::client_actor::ClientSenderForPartialWitness;
use crate::metrics;
use crate::stateless_validation::state_witness_tracker::ChunkStateWitnessTracker;
use crate::stateless_validation::validate::{
    ChunkRelevance, validate_chunk_contract_accesses, validate_contract_code_request,
    validate_partial_encoded_contract_deploys, validate_partial_encoded_state_witness,
};

use super::encoding::{CONTRACT_DEPLOYS_RATIO_DATA_PARTS, WITNESS_RATIO_DATA_PARTS};
use super::partial_deploys_tracker::PartialEncodedContractDeploysTracker;
use super::partial_witness_tracker::PartialEncodedStateWitnessTracker;
use near_primitives::utils::compression::CompressedData;

const PROCESSED_CONTRACT_CODE_REQUESTS_CACHE_SIZE: usize = 30;

pub struct PartialWitnessActor {
    /// Adapter to send messages to the network.
    network_adapter: PeerManagerAdapter,
    /// Validator signer to sign the state witness. This field is mutable and optional. Use with caution!
    /// Lock the value of mutable validator signer for the duration of a request to ensure consistency.
    /// Please note that the locked value should not be stored anywhere or passed through the thread boundary.
    my_signer: MutableValidatorSigner,
    epoch_manager: Arc<dyn EpochManagerAdapter>,
    runtime: Arc<dyn RuntimeAdapter>,
    /// Tracks the parts of the state witness sent from chunk producers to chunk validators.
    partial_witness_tracker: Arc<PartialEncodedStateWitnessTracker>,
    partial_deploys_tracker: PartialEncodedContractDeploysTracker,
    /// Tracks a collection of state witnesses sent from chunk producers to chunk validators.
    state_witness_tracker: ChunkStateWitnessTracker,
    /// Reed Solomon encoder for encoding state witness parts.
    /// We keep one wrapper for each length of chunk_validators to avoid re-creating the encoder.
    witness_encoders: ReedSolomonEncoderCache,
    /// Same as above for contract deploys.
    contract_deploys_encoders: ReedSolomonEncoderCache,
    compile_contracts_spawner: Arc<dyn AsyncComputationSpawner>,
    partial_witness_spawner: Arc<dyn AsyncComputationSpawner>,
    /// AccountId in the key corresponds to the requester (chunk validator).
    processed_contract_code_requests: LruCache<(ChunkProductionKey, AccountId), ()>,
}

impl Actor for PartialWitnessActor {}

#[derive(actix::Message, Debug)]
#[rtype(result = "()")]
pub struct DistributeStateWitnessRequest {
    pub state_witness: ChunkStateWitness,
    pub contract_updates: ContractUpdates,
    pub main_transition_shard_id: ShardId,
}

#[derive(Clone, MultiSend, MultiSenderFrom)]
pub struct PartialWitnessSenderForClient {
    pub distribute_chunk_state_witness: Sender<DistributeStateWitnessRequest>,
}

impl Handler<DistributeStateWitnessRequest> for PartialWitnessActor {
    #[perf]
    fn handle(&mut self, msg: DistributeStateWitnessRequest) {
        if let Err(err) = self.handle_distribute_state_witness_request(msg) {
            tracing::error!(target: "client", ?err, "Failed to handle distribute chunk state witness request");
        }
    }
}

impl Handler<ChunkStateWitnessAckMessage> for PartialWitnessActor {
    fn handle(&mut self, msg: ChunkStateWitnessAckMessage) {
        self.handle_chunk_state_witness_ack(msg.0);
    }
}

impl Handler<PartialEncodedStateWitnessMessage> for PartialWitnessActor {
    fn handle(&mut self, msg: PartialEncodedStateWitnessMessage) {
        if let Err(err) = self.handle_partial_encoded_state_witness(msg.0) {
            tracing::error!(target: "client", ?err, "Failed to handle PartialEncodedStateWitnessMessage");
        }
    }
}

impl Handler<PartialEncodedStateWitnessForwardMessage> for PartialWitnessActor {
    fn handle(&mut self, msg: PartialEncodedStateWitnessForwardMessage) {
        if let Err(err) = self.handle_partial_encoded_state_witness_forward(msg.0) {
            tracing::error!(target: "client", ?err, "Failed to handle PartialEncodedStateWitnessForwardMessage");
        }
    }
}

impl Handler<ChunkContractAccessesMessage> for PartialWitnessActor {
    fn handle(&mut self, msg: ChunkContractAccessesMessage) {
        if let Err(err) = self.handle_chunk_contract_accesses(msg.0) {
            tracing::error!(target: "client", ?err, "Failed to handle ChunkContractAccessesMessage");
        }
    }
}

impl Handler<PartialEncodedContractDeploysMessage> for PartialWitnessActor {
    fn handle(&mut self, msg: PartialEncodedContractDeploysMessage) {
        if let Err(err) = self.handle_partial_encoded_contract_deploys(msg.0) {
            tracing::error!(target: "client", ?err, "Failed to handle PartialEncodedContractDeploysMessage");
        }
    }
}

impl Handler<ContractCodeRequestMessage> for PartialWitnessActor {
    fn handle(&mut self, msg: ContractCodeRequestMessage) {
        if let Err(err) = self.handle_contract_code_request(msg.0) {
            tracing::error!(target: "client", ?err, "Failed to handle ContractCodeRequestMessage");
        }
    }
}

impl Handler<ContractCodeResponseMessage> for PartialWitnessActor {
    fn handle(&mut self, msg: ContractCodeResponseMessage) {
        if let Err(err) = self.handle_contract_code_response(msg.0) {
            tracing::error!(target: "client", ?err, "Failed to handle ContractCodeResponseMessage");
        }
    }
}

impl PartialWitnessActor {
    pub fn new(
        clock: Clock,
        network_adapter: PeerManagerAdapter,
        client_sender: ClientSenderForPartialWitness,
        my_signer: MutableValidatorSigner,
        epoch_manager: Arc<dyn EpochManagerAdapter>,
        runtime: Arc<dyn RuntimeAdapter>,
        compile_contracts_spawner: Arc<dyn AsyncComputationSpawner>,
        partial_witness_spawner: Arc<dyn AsyncComputationSpawner>,
    ) -> Self {
        let partial_witness_tracker =
            Arc::new(PartialEncodedStateWitnessTracker::new(client_sender, epoch_manager.clone()));
        Self {
            network_adapter,
            my_signer,
            epoch_manager,
            partial_witness_tracker,
            partial_deploys_tracker: PartialEncodedContractDeploysTracker::new(),
            state_witness_tracker: ChunkStateWitnessTracker::new(clock),
            runtime,
            witness_encoders: ReedSolomonEncoderCache::new(WITNESS_RATIO_DATA_PARTS),
            contract_deploys_encoders: ReedSolomonEncoderCache::new(
                CONTRACT_DEPLOYS_RATIO_DATA_PARTS,
            ),
            compile_contracts_spawner,
            partial_witness_spawner,
            processed_contract_code_requests: LruCache::new(
                NonZeroUsize::new(PROCESSED_CONTRACT_CODE_REQUESTS_CACHE_SIZE).unwrap(),
            ),
        }
    }

    fn handle_distribute_state_witness_request(
        &mut self,
        msg: DistributeStateWitnessRequest,
    ) -> Result<(), Error> {
        let DistributeStateWitnessRequest {
            state_witness,
            contract_updates: ContractUpdates { contract_accesses, contract_deploys },
            main_transition_shard_id,
        } = msg;

        let _span = tracing::debug_span!(
            target: "client",
            "distribute_chunk_state_witness",
            chunk_hash=?state_witness.chunk_header().chunk_hash(),
            height=state_witness.chunk_header().height_created(),
            shard_id=%state_witness.chunk_header().shard_id(),
            tag_block_production=true,
        )
        .entered();

        // We send the state-witness and contract-updates in the following order:
        // 1. We send the hashes of the contract code accessed (if contract code is excluded from witness and any contracts are called)
        //    before the state witness in order to allow validators to check and request missing contract code, while waiting for witness parts.
        // 2. We send the state witness parts to witness-part owners.
        // 3. We send the contract deploys parts to other validators (that do not validate the witness in this turn). This is lower priority
        //    since the newly-deployed contracts will be needed by other validators in later turns.

        let signer = self.my_validator_signer()?;
        let key = state_witness.chunk_production_key();
        let chunk_validators = self
            .epoch_manager
            .get_chunk_validator_assignments(&key.epoch_id, key.shard_id, key.height_created)
            .expect("Chunk validators must be defined")
            .ordered_chunk_validators();

        if !contract_accesses.is_empty() {
            self.send_contract_accesses_to_chunk_validators(
                key.clone(),
                contract_accesses,
                MainTransitionKey {
                    block_hash: state_witness.main_state_transition().block_hash,
                    shard_id: main_transition_shard_id,
                },
                &chunk_validators,
                &signer,
            );
        }

        let witness_bytes = compress_witness(&state_witness)?;
        self.send_state_witness_parts(
            key.epoch_id,
            state_witness.chunk_header(),
            witness_bytes,
            &chunk_validators,
            &signer,
        );

        if !contract_deploys.is_empty() {
            self.send_chunk_contract_deploys_parts(key, contract_deploys)?;
        }
        Ok(())
    }

    // Function to generate the parts of the state witness and return them as a tuple of chunk_validator and part.
    fn generate_state_witness_parts(
        &mut self,
        epoch_id: EpochId,
        chunk_header: &ShardChunkHeader,
        witness_bytes: EncodedChunkStateWitness,
        chunk_validators: &[AccountId],
        signer: &ValidatorSigner,
    ) -> Vec<(AccountId, PartialEncodedStateWitness)> {
        let _span = tracing::debug_span!(
            target: "client",
            "generate_state_witness_parts",
            chunk_hash = ?chunk_header.chunk_hash(),
            height = %chunk_header.height_created(),
            shard_id = %chunk_header.shard_id(),
            chunk_validators_len = chunk_validators.len(),
            tag_witness_distribution = true,
        )
        .entered();

        // Break the state witness into parts using Reed Solomon encoding.
        let encoder = self.witness_encoders.entry(chunk_validators.len());
        let (parts, encoded_length) = encoder.encode(&witness_bytes);

        chunk_validators
            .iter()
            .zip_eq(parts)
            .enumerate()
            .map(|(part_ord, (chunk_validator, part))| {
                // It's fine to unwrap part here as we just constructed the parts above and we expect
                // all of them to be present.
                let partial_witness = PartialEncodedStateWitness::new(
                    epoch_id,
                    chunk_header.clone(),
                    part_ord,
                    part.unwrap().to_vec(),
                    encoded_length,
                    signer,
                );
                (chunk_validator.clone(), partial_witness)
            })
            .collect_vec()
    }

    fn generate_contract_deploys_parts(
        &mut self,
        key: &ChunkProductionKey,
        deploys: ChunkContractDeploys,
    ) -> Result<Vec<(AccountId, PartialEncodedContractDeploys)>, Error> {
        let validators = self.ordered_contract_deploys_validators(key)?;
        // Note that target validators do not include the chunk producers, and thus in some case
        // (eg. tests or small networks) there may be no other validators to send the new contracts to.
        if validators.is_empty() {
            return Ok(vec![]);
        }

        let encoder = self.contract_deploys_encoder(validators.len());
        let (parts, encoded_length) = encoder.encode(&deploys);
        let signer = self.my_validator_signer()?;

        Ok(validators
            .into_iter()
            .zip_eq(parts)
            .enumerate()
            .map(|(part_ord, (validator, part))| {
                let partial_deploys = PartialEncodedContractDeploys::new(
                    key.clone(),
                    PartialEncodedContractDeploysPart {
                        part_ord,
                        data: part.unwrap().to_vec().into_boxed_slice(),
                        encoded_length,
                    },
                    &signer,
                );
                (validator, partial_deploys)
            })
            .collect_vec())
    }

    // Break the state witness into parts and send each part to the corresponding chunk validator owner.
    // The chunk validator owner will then forward the part to all other chunk validators.
    // Each chunk validator would collect the parts and reconstruct the state witness.
    fn send_state_witness_parts(
        &mut self,
        epoch_id: EpochId,
        chunk_header: &ShardChunkHeader,
        witness_bytes: EncodedChunkStateWitness,
        chunk_validators: &[AccountId],
        signer: &ValidatorSigner,
    ) {
        let _span = tracing::debug_span!(
            target: "client",
            "send_state_witness_parts",
            chunk_hash = ?chunk_header.chunk_hash(),
            height = %chunk_header.height_created(),
            shard_id = %chunk_header.shard_id(),
            tag_witness_distribution = true,
        )
        .entered();

        // Capture these values first, as the sources are consumed before calling record_witness_sent.
        let chunk_hash = chunk_header.chunk_hash();
        let witness_size_in_bytes = witness_bytes.size_bytes();

        // Record time taken to encode the state witness parts.
        let shard_id_label = chunk_header.shard_id().to_string();
        let encode_timer = metrics::PARTIAL_WITNESS_ENCODE_TIME
            .with_label_values(&[shard_id_label.as_str()])
            .start_timer();
        let validator_witness_tuple = self.generate_state_witness_parts(
            epoch_id,
            chunk_header,
            witness_bytes,
            chunk_validators,
            signer,
        );
        encode_timer.observe_duration();

        // Record the witness in order to match the incoming acks for measuring round-trip times.
        // See process_chunk_state_witness_ack for the handling of the ack messages.
        self.state_witness_tracker.record_witness_sent(
            chunk_hash.clone(),
            witness_size_in_bytes,
            validator_witness_tuple.len(),
        );

        // Send the parts to the corresponding chunk validator owners.
        self.network_adapter.send(PeerManagerMessageRequest::NetworkRequests(
            NetworkRequests::PartialEncodedStateWitness(validator_witness_tuple),
        ));
    }

    /// Function to handle receiving partial_encoded_state_witness message from chunk producer.
    fn handle_partial_encoded_state_witness(
        &self,
        partial_witness: PartialEncodedStateWitness,
    ) -> Result<(), Error> {
        let _span = tracing::debug_span!(
            target: "client",
            "handle_partial_encoded_state_witness",
            height = partial_witness.chunk_production_key().height_created,
            shard_id = %partial_witness.chunk_production_key().shard_id,
            part_ord = partial_witness.part_ord(),
            tag_witness_distribution = true,
        )
        .entered();
        tracing::debug!(target: "client", ?partial_witness, "Receive PartialEncodedStateWitnessMessage");
        let signer = self.my_validator_signer()?;
        let validator_account_id = signer.validator_id().clone();
        let epoch_manager = self.epoch_manager.clone();
        let runtime_adapter = self.runtime.clone();

        let ChunkProductionKey { shard_id, epoch_id, height_created } =
            partial_witness.chunk_production_key();

        let chunk_producer = self
            .epoch_manager
            .get_chunk_producer_info(&ChunkProductionKey { epoch_id, height_created, shard_id })?
            .take_account_id();

        // Forward witness part to chunk validators except the validator that produced the chunk and witness.
        let target_chunk_validators = self
            .epoch_manager
            .get_chunk_validator_assignments(&epoch_id, shard_id, height_created)?
            .ordered_chunk_validators()
            .into_iter()
            .filter(|validator| validator != &chunk_producer)
            .collect_vec();

        let network_adapter = self.network_adapter.clone();
        let partial_witness_tracker = self.partial_witness_tracker.clone();

        self.partial_witness_spawner.spawn("handle_partial_encoded_state_witness", move || {
            // Validate the partial encoded state witness and forward the part to all the chunk validators.
            match validate_partial_encoded_state_witness(
                epoch_manager.as_ref(),
                &partial_witness,
                &validator_account_id,
                runtime_adapter.store(),
            ) {
                Ok(ChunkRelevance::Relevant) => {
<<<<<<< HEAD
                    // Store the part locally (as part owner) to avoid need for self-forwarding.
                    if let Err(err) = partial_witness_tracker.store_partial_encoded_state_witness(partial_witness.clone()) {
                        tracing::error!(target: "client", "Failed to store partial encoded state witness: {}", err);
                    }

=======
>>>>>>> 1260c2a9
                    // Forward to other validators (excluding ourselves to avoid duplicate processing).
                    let other_validators: Vec<_> = target_chunk_validators
                        .into_iter()
                        .filter(|validator| validator != &validator_account_id)
                        .collect();

                    if !other_validators.is_empty() {
                        network_adapter.send(PeerManagerMessageRequest::NetworkRequests(
                            NetworkRequests::PartialEncodedStateWitnessForward(
                                other_validators,
<<<<<<< HEAD
                                partial_witness,
                            ),
                        ));
                    }
=======
                                partial_witness.clone(),
                            ),
                        ));
                    }
                    // Store the part locally (as part owner) to avoid need for self-forwarding.
                    if let Err(err) = partial_witness_tracker.store_partial_encoded_state_witness(partial_witness) {
                        tracing::error!(target: "client", "Failed to store partial encoded state witness: {}", err);
                    }
>>>>>>> 1260c2a9
                }
                Ok(_) => {
                    tracing::debug!(
                        target: "client",
                        chunk_production_key = ?partial_witness.chunk_production_key(),
                        "Received irrelevant partial encoded state witness",
                    );
                }
                Err(err) => {
                    // TODO: ban sending peer
                    tracing::warn!(
                        target: "client",
                        chunk_production_key = ?partial_witness.chunk_production_key(),
                        "Received invalid partial encoded state witness: {}",
                        err
                    );
                }
            }
        });

        Ok(())
    }

    /// Function to handle receiving partial_encoded_state_witness_forward message from chunk producer.
    fn handle_partial_encoded_state_witness_forward(
        &self,
        partial_witness: PartialEncodedStateWitness,
    ) -> Result<(), Error> {
        let _span = tracing::debug_span!(
            target: "client",
            "handle_partial_encoded_state_witness_forward",
            height = partial_witness.chunk_production_key().height_created,
            shard_id = %partial_witness.chunk_production_key().shard_id,
            part_ord = partial_witness.part_ord(),
            tag_witness_distribution = true,
        )
        .entered();
        tracing::debug!(target: "client", ?partial_witness, "Receive PartialEncodedStateWitnessForwardMessage");

        let signer = self.my_validator_signer()?;
        let validator_account_id = signer.validator_id().clone();
        let partial_witness_tracker = self.partial_witness_tracker.clone();
        let epoch_manager = self.epoch_manager.clone();
        let runtime_adapter = self.runtime.clone();
        self.partial_witness_spawner.spawn(
            "handle_partial_encoded_state_witness_forward",
            move || {
                // Validate the partial encoded state witness and store the partial encoded state witness.
                match validate_partial_encoded_state_witness(
                    epoch_manager.as_ref(),
                    &partial_witness,
                    &validator_account_id,
                    runtime_adapter.store(),
                ) {
                    Ok(ChunkRelevance::Relevant) => {
                        if let Err(err) = partial_witness_tracker.store_partial_encoded_state_witness(partial_witness) {
                            tracing::error!(target: "client", "Failed to store partial encoded state witness: {}", err);
                        }
                    }
                    Ok(_) => {
                        tracing::debug!(
                            target: "client",
                            chunk_production_key = ?partial_witness.chunk_production_key(),
                            "Received irrelevant partial encoded state witness",
                        );
                    }
                    Err(err) => {
                        // TODO: ban sending peer
                        tracing::warn!(
                            target: "client",
                            chunk_production_key = ?partial_witness.chunk_production_key(),
                            "Received invalid partial encoded state witness: {}",
                            err
                        );
                    }
                }
            },
        );

        Ok(())
    }

    /// Handles partial contract deploy message received from a peer.
    ///
    /// This message may belong to one of two steps of distributing contract code. In the first step the code is compressed
    /// and encoded into parts using Reed Solomon encoding and each part is sent to one of the validators (part owner).
    /// See `send_chunk_contract_deploys_parts` for the code implementing this. In the second step each validator (part-owner)
    /// forwards the part it receives to other validators.
    fn handle_partial_encoded_contract_deploys(
        &mut self,
        partial_deploys: PartialEncodedContractDeploys,
    ) -> Result<(), Error> {
        tracing::debug!(target: "client", ?partial_deploys, "Receive PartialEncodedContractDeploys");
        if !validate_partial_encoded_contract_deploys(
            self.epoch_manager.as_ref(),
            &partial_deploys,
            self.runtime.store(),
        )?
        .is_relevant()
        {
            return Ok(());
        }
        if self.partial_deploys_tracker.already_processed(&partial_deploys) {
            return Ok(());
        }
        let key = partial_deploys.chunk_production_key().clone();
        let validators = self.ordered_contract_deploys_validators(&key)?;
        if validators.is_empty() {
            // Note that target validators do not include the chunk producers, and thus in some case
            // (eg. tests or small networks) there may be no other validators to send the new contracts to.
            // In such case, the message we are handling here should not be sent in the first place,
            // unless there is a bug or adversarial behavior that sends the message.
            debug_assert!(false, "No target validators, we must not receive this message");
            return Ok(());
        }

        // Forward to other validators if the part received is my part
        let signer = self.my_validator_signer()?;
        let my_account_id = signer.validator_id();
        let Some(my_part_ord) = validators.iter().position(|validator| validator == my_account_id)
        else {
            tracing::warn!(
                target: "client",
                ?key,
                "Validator is not a part of contract deploys distribution"
            );
            return Ok(());
        };
        if partial_deploys.part().part_ord == my_part_ord {
            let other_validators = validators
                .iter()
                .filter(|&validator| validator != my_account_id)
                .cloned()
                .collect_vec();
            if !other_validators.is_empty() {
                self.network_adapter.send(PeerManagerMessageRequest::NetworkRequests(
                    NetworkRequests::PartialEncodedContractDeploys(
                        other_validators,
                        partial_deploys.clone(),
                    ),
                ));
            }
        }

        // Store part
        let encoder = self.contract_deploys_encoder(validators.len());
        if let Some(deploys) = self
            .partial_deploys_tracker
            .store_partial_encoded_contract_deploys(partial_deploys, encoder)?
        {
            let contracts = match deploys.decompress_contracts() {
                Ok(contracts) => contracts,
                Err(err) => {
                    tracing::warn!(
                        target: "client",
                        ?err,
                        ?key,
                        "Failed to decompress deployed contracts."
                    );
                    return Ok(());
                }
            };
            let contract_codes = contracts.into_iter().map(|contract| contract.into()).collect();
            let runtime = self.runtime.clone();
            self.compile_contracts_spawner.spawn("precompile_deployed_contracts", move || {
                if let Err(err) = runtime.precompile_contracts(&key.epoch_id, contract_codes) {
                    tracing::error!(
                        target: "client",
                        ?err,
                        ?key,
                        "Failed to precompile deployed contracts."
                    );
                }
            });
        }

        Ok(())
    }

    /// Handles the state witness ack message from the chunk validator.
    /// It computes the round-trip time between sending the state witness and receiving
    /// the ack message and updates the corresponding metric with it.
    /// Currently we do not raise an error for handling of witness-ack messages,
    /// as it is used only for tracking some networking metrics.
    fn handle_chunk_state_witness_ack(&mut self, witness_ack: ChunkStateWitnessAck) {
        self.state_witness_tracker.on_witness_ack_received(witness_ack);
    }

    /// Handles contract code accesses message from chunk producer.
    /// This is sent in parallel to a chunk state witness and contains the hashes
    /// of the contract code accessed when applying the previous chunk of the witness.
    fn handle_chunk_contract_accesses(&self, accesses: ChunkContractAccesses) -> Result<(), Error> {
        let signer = self.my_validator_signer()?;
        if !validate_chunk_contract_accesses(
            self.epoch_manager.as_ref(),
            &accesses,
            &signer,
            self.runtime.store(),
        )?
        .is_relevant()
        {
            return Ok(());
        }
        let key = accesses.chunk_production_key();
        let contracts_cache = self.runtime.compiled_contract_cache();
        let runtime_config = self
            .runtime
            .get_runtime_config(self.epoch_manager.get_epoch_protocol_version(&key.epoch_id)?);
        let missing_contract_hashes = HashSet::from_iter(
            accesses
                .contracts()
                .iter()
                .filter(|&hash| {
                    !contracts_cache_contains_contract(contracts_cache, hash, &runtime_config)
                })
                .cloned(),
        );
        if missing_contract_hashes.is_empty() {
            return Ok(());
        }
        self.partial_witness_tracker
            .store_accessed_contract_hashes(key.clone(), missing_contract_hashes.clone())?;
        let random_chunk_producer = {
            let mut chunk_producers = self
                .epoch_manager
                .get_epoch_chunk_producers_for_shard(&key.epoch_id, key.shard_id)?;
            chunk_producers.swap_remove(rand::thread_rng().gen_range(0..chunk_producers.len()))
        };
        let request = ContractCodeRequest::new(
            key.clone(),
            missing_contract_hashes,
            accesses.main_transition().clone(),
            &signer,
        );
        self.network_adapter.send(PeerManagerMessageRequest::NetworkRequests(
            NetworkRequests::ContractCodeRequest(random_chunk_producer, request),
        ));
        Ok(())
    }

    /// Sends the contract accesses to the same chunk validators
    /// (except for the chunk producers that track the same shard),
    /// which will receive the state witness for the new chunk.
    fn send_contract_accesses_to_chunk_validators(
        &self,
        key: ChunkProductionKey,
        contract_accesses: HashSet<CodeHash>,
        main_transition: MainTransitionKey,
        chunk_validators: &[AccountId],
        my_signer: &ValidatorSigner,
    ) {
        let chunk_producers: HashSet<AccountId> = self
            .epoch_manager
            .get_epoch_chunk_producers_for_shard(&key.epoch_id, key.shard_id)
            .expect("Chunk producers must be defined")
            .into_iter()
            .collect();

        // Exclude chunk producers that track the same shard from the target list, since they track the state that contains the respective code.
        let target_chunk_validators = chunk_validators
            .iter()
            .filter(|validator| !chunk_producers.contains(*validator))
            .cloned()
            .collect();
        self.network_adapter.send(PeerManagerMessageRequest::NetworkRequests(
            NetworkRequests::ChunkContractAccesses(
                target_chunk_validators,
                ChunkContractAccesses::new(key, contract_accesses, main_transition, my_signer),
            ),
        ));
    }

    /// Retrieves the code for the given contract hashes and distributes them to validator in parts.
    ///
    /// This implements the first step of distributing contract code to validators where the contract codes
    /// are compressed and encoded into parts using Reed Solomon encoding, and then each part is sent to
    /// one of the validators (part-owner). Second step of the distribution, where each validator (part-owner)
    /// forwards the part it receives is implemented in `handle_partial_encoded_contract_deploys`.
    fn send_chunk_contract_deploys_parts(
        &mut self,
        key: ChunkProductionKey,
        contract_codes: Vec<ContractCode>,
    ) -> Result<(), Error> {
        let contracts = contract_codes.into_iter().map(|contract| contract.into()).collect();
        let compressed_deploys = ChunkContractDeploys::compress_contracts(&contracts)?;
        let validator_parts = self.generate_contract_deploys_parts(&key, compressed_deploys)?;
        for (part_owner, deploys_part) in validator_parts {
            self.network_adapter.send(PeerManagerMessageRequest::NetworkRequests(
                NetworkRequests::PartialEncodedContractDeploys(vec![part_owner], deploys_part),
            ));
        }
        Ok(())
    }

    /// Handles contract code requests message from chunk validators.
    /// As response to this message, sends the contract code requested to
    /// the requesting chunk validator for the given hashes of the contract code.
    fn handle_contract_code_request(&mut self, request: ContractCodeRequest) -> Result<(), Error> {
        if !validate_contract_code_request(
            self.epoch_manager.as_ref(),
            &request,
            self.runtime.store(),
        )?
        .is_relevant()
        {
            return Ok(());
        }

        let key = request.chunk_production_key();
        let processed_requests_key = (key.clone(), request.requester().clone());
        if self.processed_contract_code_requests.contains(&processed_requests_key) {
            tracing::warn!(
                target: "client",
                ?processed_requests_key,
                "Contract code request from this account was already processed"
            );
            return Ok(());
        }
        self.processed_contract_code_requests.push(processed_requests_key, ());

        let _timer = near_chain::stateless_validation::metrics::PROCESS_CONTRACT_CODE_REQUEST_TIME
            .with_label_values(&[&key.shard_id.to_string()])
            .start_timer();

        let main_transition_key = request.main_transition();
        let Some(transition_data) =
            self.runtime.store().get_ser::<StoredChunkStateTransitionData>(
                DBCol::StateTransitionData,
                &near_primitives::utils::get_block_shard_id(
                    &main_transition_key.block_hash,
                    main_transition_key.shard_id,
                ),
            )?
        else {
            tracing::warn!(
                target: "client",
                ?key,
                ?main_transition_key,
                "Missing state transition data"
            );
            return Ok(());
        };
        let valid_accesses: HashSet<CodeHash> =
            transition_data.contract_accesses().iter().cloned().collect();

        let storage = TrieDBStorage::new(
            TrieStoreAdapter::new(self.runtime.store().clone()),
            shard_id_to_uid(
                self.epoch_manager.as_ref(),
                main_transition_key.shard_id,
                &self.epoch_manager.get_epoch_id(&main_transition_key.block_hash)?,
            )?,
        );
        let mut contracts = Vec::new();
        for contract_hash in request.contracts() {
            if !valid_accesses.contains(contract_hash) {
                tracing::warn!(
                    target: "client",
                    ?key,
                    ?contract_hash,
                    "Requested contract code was not accessed when applying the chunk"
                );
                return Ok(());
            }
            match storage.retrieve_raw_bytes(&contract_hash.0) {
                Ok(bytes) => contracts.push(CodeBytes(bytes)),
                Err(StorageError::MissingTrieValue(_)) => {
                    tracing::warn!(
                        target: "client",
                        ?contract_hash,
                        chunk_production_key = ?key,
                        "Requested contract hash is not present in the storage"
                    );
                    return Ok(());
                }
                Err(err) => return Err(err.into()),
            }
        }
        let response = ContractCodeResponse::encode(key.clone(), &contracts)?;
        self.network_adapter.send(PeerManagerMessageRequest::NetworkRequests(
            NetworkRequests::ContractCodeResponse(request.requester().clone(), response),
        ));
        Ok(())
    }

    /// Handles contract code responses message from chunk producer.
    fn handle_contract_code_response(&self, response: ContractCodeResponse) -> Result<(), Error> {
        let key = response.chunk_production_key().clone();
        let contracts = response.decompress_contracts()?;
        self.partial_witness_tracker.store_accessed_contract_codes(key, contracts)
    }

    fn my_validator_signer(&self) -> Result<Arc<ValidatorSigner>, Error> {
        self.my_signer.get().ok_or_else(|| Error::NotAValidator("not a validator".to_owned()))
    }

    fn contract_deploys_encoder(&mut self, validators_count: usize) -> Arc<ReedSolomonEncoder> {
        self.contract_deploys_encoders.entry(validators_count)
    }

    fn ordered_contract_deploys_validators(
        &self,
        key: &ChunkProductionKey,
    ) -> Result<Vec<AccountId>, Error> {
        let chunk_producers = HashSet::<AccountId>::from_iter(
            self.epoch_manager.get_epoch_chunk_producers_for_shard(&key.epoch_id, key.shard_id)?,
        );
        let mut validators = self
            .epoch_manager
            .get_epoch_all_validators(&key.epoch_id)?
            .into_iter()
            .filter(|stake| !chunk_producers.contains(stake.account_id()))
            .map(|stake| stake.account_id().clone())
            .collect::<Vec<_>>();
        validators.sort();
        Ok(validators)
    }
}

fn compress_witness(witness: &ChunkStateWitness) -> Result<EncodedChunkStateWitness, Error> {
    let _span = tracing::debug_span!(
        target: "client",
        "compress_witness",
        chunk_hash = ?witness.chunk_header().chunk_hash(),
        height = %witness.chunk_header().height_created(),
        shard_id = %witness.chunk_header().shard_id(),
        tag_witness_distribution=true,
    )
    .entered();

    let shard_id_label = witness.chunk_header().shard_id().to_string();
    let encode_timer = near_chain::stateless_validation::metrics::CHUNK_STATE_WITNESS_ENCODE_TIME
        .with_label_values(&[shard_id_label.as_str()])
        .start_timer();
    let (witness_bytes, raw_witness_size) = if let ChunkStateWitness::V1(witness_v1) = witness {
        // For V1 witness, we need to encode only the inner witness struct for backwards compatibility.
        EncodedChunkStateWitness::encode(witness_v1)?
    } else {
        EncodedChunkStateWitness::encode(witness)?
    };
    encode_timer.observe_duration();

    near_chain::stateless_validation::metrics::record_witness_size_metrics(
        raw_witness_size,
        witness_bytes.size_bytes(),
        witness,
    );
    Ok(witness_bytes)
}

fn contracts_cache_contains_contract(
    cache: &dyn ContractRuntimeCache,
    contract_hash: &CodeHash,
    runtime_config: &RuntimeConfig,
) -> bool {
    let cache_key = get_contract_cache_key(contract_hash.0, &runtime_config.wasm_config);
    cache.memory_cache().contains(cache_key) || cache.has(&cache_key).is_ok_and(|has| has)
}<|MERGE_RESOLUTION|>--- conflicted
+++ resolved
@@ -436,14 +436,6 @@
                 runtime_adapter.store(),
             ) {
                 Ok(ChunkRelevance::Relevant) => {
-<<<<<<< HEAD
-                    // Store the part locally (as part owner) to avoid need for self-forwarding.
-                    if let Err(err) = partial_witness_tracker.store_partial_encoded_state_witness(partial_witness.clone()) {
-                        tracing::error!(target: "client", "Failed to store partial encoded state witness: {}", err);
-                    }
-
-=======
->>>>>>> 1260c2a9
                     // Forward to other validators (excluding ourselves to avoid duplicate processing).
                     let other_validators: Vec<_> = target_chunk_validators
                         .into_iter()
@@ -454,12 +446,6 @@
                         network_adapter.send(PeerManagerMessageRequest::NetworkRequests(
                             NetworkRequests::PartialEncodedStateWitnessForward(
                                 other_validators,
-<<<<<<< HEAD
-                                partial_witness,
-                            ),
-                        ));
-                    }
-=======
                                 partial_witness.clone(),
                             ),
                         ));
@@ -468,7 +454,6 @@
                     if let Err(err) = partial_witness_tracker.store_partial_encoded_state_witness(partial_witness) {
                         tracing::error!(target: "client", "Failed to store partial encoded state witness: {}", err);
                     }
->>>>>>> 1260c2a9
                 }
                 Ok(_) => {
                     tracing::debug!(
