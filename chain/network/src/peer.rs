use std::cmp::max;
use std::io;
use std::net::SocketAddr;
use std::time::Duration;

use actix::io::{FramedWrite, WriteHandler};
use actix::{
    Actor, ActorContext, ActorFuture, Addr, AsyncContext, Context, ContextFutureSpawner, Handler,
    Recipient, Running, StreamHandler, WrapFuture,
};
use log::{debug, error, info, warn};
use tokio::io::WriteHalf;
use tokio::net::TcpStream;

use near_primitives::hash::CryptoHash;
use near_primitives::utils::DisplayOption;

use crate::codec::{bytes_to_peer_message, peer_message_to_bytes, Codec};
use crate::rate_counter::RateCounter;
use crate::types::{
    Ban, Consolidate, Handshake, NetworkClientMessages, PeerChainInfo, PeerInfo, PeerMessage,
    PeerStatsResult, PeerStatus, PeerType, PeersRequest, PeersResponse, QueryPeerStats,
    ReasonForBan, SendMessage, Unregister,
};
use crate::{NetworkClientResponses, PeerManagerActor};

/// Maximum number of requests and responses to track.
const MAX_TRACK_SIZE: usize = 30;

/// Maximum number of messages per minute from single peer.
// TODO: current limit is way to high due to us sending lots of messages during sync.
const MAX_PEER_MSG_PER_MIN: u64 = 50000;

/// Keeps track of requests and received hashes of transactions and blocks.
/// Also keeps track of number of bytes sent and received from this peer to prevent abuse.
pub struct Tracker {
    /// Bytes we've sent.
    sent_bytes: RateCounter,
    /// Bytes we've received.
    received_bytes: RateCounter,
    /// Sent requests.
    requested: Vec<CryptoHash>,
    /// Received elements.
    received: Vec<CryptoHash>,
}

impl Default for Tracker {
    fn default() -> Self {
        Tracker {
            sent_bytes: RateCounter::new(),
            received_bytes: RateCounter::new(),
            requested: Default::default(),
            received: Default::default(),
        }
    }
}

impl Tracker {
    fn increment_received(&mut self, size: u64) {
        self.received_bytes.increment(size);
    }

    fn increment_sent(&mut self, size: u64) {
        self.sent_bytes.increment(size);
    }

    fn has_received(&self, hash: CryptoHash) -> bool {
        self.received.contains(&hash)
    }

    fn push_received(&mut self, hash: CryptoHash) {
        if self.received.len() > MAX_TRACK_SIZE {
            self.received.truncate(MAX_TRACK_SIZE)
        }
        if !self.received.contains(&hash) {
            self.received.insert(0, hash);
        }
    }

    fn has_request(&self, hash: CryptoHash) -> bool {
        self.requested.contains(&hash)
    }

    fn push_request(&mut self, hash: CryptoHash) {
        if self.requested.len() > MAX_TRACK_SIZE {
            self.requested.truncate(MAX_TRACK_SIZE);
        }
        if !self.requested.contains(&hash) {
            self.requested.insert(0, hash);
        }
    }
}

pub struct Peer {
    /// This node's id and address (either listening or socket address).
    pub node_info: PeerInfo,
    /// Peer address from connection.
    pub peer_addr: SocketAddr,
    /// Peer id and info. Present if outbound or ready.
    pub peer_info: DisplayOption<PeerInfo>,
    /// Peer type.
    pub peer_type: PeerType,
    /// Peer status.
    pub peer_status: PeerStatus,
    /// Framed wrapper to send messages through the TCP connection.
    framed: FramedWrite<WriteHalf<TcpStream>, Codec>,
    /// Handshake timeout.
    handshake_timeout: Duration,
    /// Peer manager recipient to break the dependency loop.
    peer_manager_addr: Addr<PeerManagerActor>,
    /// Addr for client to send messages related to the chain.
    client_addr: Recipient<NetworkClientMessages>,
    /// Tracker for requests and responses.
    tracker: Tracker,
    /// This node genesis hash.
    genesis: CryptoHash,
    /// Latest chain info from the peer.
    chain_info: PeerChainInfo,
}

impl Peer {
    pub fn new(
        node_info: PeerInfo,
        peer_addr: SocketAddr,
        peer_info: Option<PeerInfo>,
        peer_type: PeerType,
        framed: FramedWrite<WriteHalf<TcpStream>, Codec>,
        handshake_timeout: Duration,
        peer_manager_addr: Addr<PeerManagerActor>,
        client_addr: Recipient<NetworkClientMessages>,
    ) -> Self {
        Peer {
            node_info,
            peer_addr,
            peer_info: peer_info.into(),
            peer_type,
            peer_status: PeerStatus::Connecting,
            framed,
            handshake_timeout,
            peer_manager_addr,
            client_addr,
            tracker: Default::default(),
            genesis: Default::default(),
            chain_info: Default::default(),
        }
    }

    /// Whether the peer is considered abusive due to sending too many messages.
    fn is_abusive(&self) -> bool {
        self.tracker.received_bytes.count_per_min() > MAX_PEER_MSG_PER_MIN
            || self.tracker.sent_bytes.count_per_min() > MAX_PEER_MSG_PER_MIN
    }

    fn send_message(&mut self, msg: PeerMessage) {
        // Skip sending block and headers if we received it or header from this peer.
        // Record block requests in tracker.
        match &msg {
            PeerMessage::Block(b) if self.tracker.has_received(b.hash()) => return,
            PeerMessage::BlockHeaderAnnounce(h) if self.tracker.has_received(h.hash()) => return,
            PeerMessage::BlockRequest(h) => self.tracker.push_request(*h),
            _ => (),
        };
        debug!(target: "network", "{:?}: Sending {:?} message to peer {}", self.node_info.id, msg, self.peer_info);
        match peer_message_to_bytes(msg) {
            Ok(bytes) => {
                self.tracker.increment_sent(bytes.len() as u64);
                self.framed.write(bytes);
            }
            Err(err) => error!(target: "network", "Error converting proto to bytes: {}", err),
        };
    }

    fn fetch_client_chain_info(&mut self, ctx: &mut Context<Peer>) {
        ctx.wait(self.client_addr.send(NetworkClientMessages::GetChainInfo).into_actor(self).then(
            move |res, act, _ctx| match res {
                Ok(NetworkClientResponses::ChainInfo { genesis, .. }) => {
                    act.genesis = genesis;
                    actix::fut::ok(())
                }
                Err(err) => {
                    error!(target: "network", "Failed sending GetChain to client: {}", err);
                    actix::fut::err(())
                }
                _ => actix::fut::err(()),
            },
        ));
    }

    fn send_handshake(&mut self, ctx: &mut Context<Peer>) {
        self.client_addr
            .send(NetworkClientMessages::GetChainInfo)
            .into_actor(self)
            .then(move |res, act, _ctx| match res {
                Ok(NetworkClientResponses::ChainInfo { genesis, height, total_weight }) => {
                    let handshake = Handshake::new(
                        act.node_info.id,
                        act.node_info.addr_port(),
                        PeerChainInfo { genesis, height, total_weight },
                    );
                    act.send_message(PeerMessage::Handshake(handshake));
                    actix::fut::ok(())
                }
                Err(err) => {
                    error!(target: "network", "Failed sending GetChain to client: {}", err);
                    actix::fut::err(())
                }
                _ => actix::fut::err(()),
            })
            .spawn(ctx);
    }

    /// Process non handshake/peer related messages.
    fn receive_client_message(&mut self, ctx: &mut Context<Peer>, msg: PeerMessage) {
        debug!(target: "network", "Received {:?} message from {}", msg, self.peer_info);
        let (peer_id, account_id) = match self.peer_info.as_ref() {
            Some(peer_info) => (peer_info.id.clone(), peer_info.account_id.clone()),
            None => {
                return;
            }
        };

        // Wrap peer message into what client expects.
        let network_client_msg = match msg {
            PeerMessage::Block(block) => {
                let block_hash = block.hash();
                self.tracker.push_received(block_hash);
                self.chain_info.height = max(self.chain_info.height, block.header.height);
                self.chain_info.total_weight =
                    max(self.chain_info.total_weight, block.header.total_weight);
                NetworkClientMessages::Block(block, peer_id, self.tracker.has_request(block_hash))
            }
            PeerMessage::BlockHeaderAnnounce(header) => {
                let block_hash = header.hash();
                self.tracker.push_received(block_hash);
                self.chain_info.height = max(self.chain_info.height, header.height);
                self.chain_info.total_weight =
                    max(self.chain_info.total_weight, header.total_weight);
                NetworkClientMessages::BlockHeader(header, peer_id)
            }
            PeerMessage::Transaction(transaction) => {
                NetworkClientMessages::Transaction(transaction)
            }
            PeerMessage::BlockApproval(account_id, hash, signature) => {
                NetworkClientMessages::BlockApproval(account_id, hash, signature)
            }
            PeerMessage::BlockRequest(hash) => NetworkClientMessages::BlockRequest(hash),
            PeerMessage::BlockHeadersRequest(hashes) => {
                NetworkClientMessages::BlockHeadersRequest(hashes)
            }
            PeerMessage::BlockHeaders(headers) => {
                NetworkClientMessages::BlockHeaders(headers, peer_id)
            }
            PeerMessage::StateRequest(shard_id, hash) => {
                NetworkClientMessages::StateRequest(shard_id, hash)
            }
            PeerMessage::StateResponse(shard_id, hash, payload, receipts) => {
                NetworkClientMessages::StateResponse(shard_id, hash, payload, receipts)
            }
            PeerMessage::AnnounceAccount(announce_account) => {
                if announce_account.peer_id_sender() != peer_id {
                    // Ban peer if tries to impersonate another peer.
                    self.peer_status = PeerStatus::Banned(ReasonForBan::InvalidPeerId);
                    return;
                } else {
                    NetworkClientMessages::AnnounceAccount(announce_account)
                }
            }
<<<<<<< HEAD
            PeerMessage::ChunkPartRequest(request) => {
                NetworkClientMessages::ChunkPartRequest(request, peer_id)
            }
            PeerMessage::ChunkOnePartRequest(request) => {
                if let Some(account_id) = account_id {
                    NetworkClientMessages::ChunkOnePartRequest(request, account_id)
                } else {
                    assert!(false); // TODO MOO XXX remove
                    return;
                }
            }
            PeerMessage::ChunkPart(part) => NetworkClientMessages::ChunkPart(part),
            PeerMessage::ChunkOnePart(one_part) => NetworkClientMessages::ChunkOnePart(one_part),
            _ => unreachable!(),
=======
            PeerMessage::Handshake(_)
            | PeerMessage::PeersRequest
            | PeerMessage::PeersResponse(_) => {
                error!(target: "network", "Peer receive_client_message received unexpected type");
                return;
            }
>>>>>>> 1a8f879c
        };
        self.client_addr
            .send(network_client_msg)
            .into_actor(self)
            .then(|res, act, ctx| {
                // Ban peer if client thinks received data is bad.
                match res {
                    Ok(NetworkClientResponses::InvalidTx(err)) => {
                        warn!(target: "network", "Received invalid tx from peer {}: {}", act.peer_info, err);
                        // TODO: count as malicious behaviour?
                    }
                    Ok(NetworkClientResponses::Ban { ban_reason }) => {
                        act.peer_status = PeerStatus::Banned(ban_reason);
                        ctx.stop();
                    }
                    Ok(NetworkClientResponses::Block(block)) => {
                        act.send_message(PeerMessage::Block(block))
                    }
                    Ok(NetworkClientResponses::BlockHeaders(headers)) => {
                        act.send_message(PeerMessage::BlockHeaders(headers))
                    }
                    Ok(NetworkClientResponses::StateResponse { shard_id, hash, payload, receipts }) => {
                        act.send_message(PeerMessage::StateResponse(shard_id, hash, payload, receipts))
                    }
                    Err(err) => {
                        error!(
                            target: "network",
                            "Received error sending message to client: {} for {}",
                            err, act.peer_info
                        );
                        return actix::fut::err(());
                    }
                    _ => {}
                };
                actix::fut::ok(())
            })
            .spawn(ctx);
    }
}

impl Actor for Peer {
    type Context = Context<Peer>;

    fn started(&mut self, ctx: &mut Self::Context) {
        // Fetch genesis hash from the client.
        self.fetch_client_chain_info(ctx);

        debug!(target: "network", "{:?}: Peer {:?} {:?} started", self.node_info.id, self.peer_addr, self.peer_type);
        // Set Handshake timeout for stopping actor if peer is not ready after given period of time.
        ctx.run_later(self.handshake_timeout, move |act, ctx| {
            if act.peer_status != PeerStatus::Ready {
                info!(target: "network", "Handshake timeout expired for {}", act.peer_info);
                ctx.stop();
            }
        });

        // If outbound peer, initiate handshake.
        if self.peer_type == PeerType::Outbound {
            self.send_handshake(ctx);
        }
    }

    fn stopping(&mut self, _: &mut Self::Context) -> Running {
        debug!(target: "network", "{:?}: Peer {} disconnected.", self.node_info.id, self.peer_info);
        if let Some(peer_info) = self.peer_info.as_ref() {
            if self.peer_status == PeerStatus::Ready {
                self.peer_manager_addr.do_send(Unregister { peer_id: peer_info.id })
            } else if let PeerStatus::Banned(ban_reason) = self.peer_status {
                self.peer_manager_addr.do_send(Ban { peer_id: peer_info.id, ban_reason });
            }
        }
        Running::Stop
    }
}

impl WriteHandler<io::Error> for Peer {}

impl StreamHandler<Vec<u8>, io::Error> for Peer {
    fn handle(&mut self, msg: Vec<u8>, ctx: &mut Self::Context) {
        self.tracker.increment_received(msg.len() as u64);
        let peer_msg = match bytes_to_peer_message(&msg) {
            Ok(peer_msg) => peer_msg,
            Err(err) => {
                error!(target: "network", "Received invalid data {:?} from {}: {}", msg, self.peer_info, err);
                return;
            }
        };
        match (self.peer_type, self.peer_status, peer_msg) {
            (_, PeerStatus::Connecting, PeerMessage::Handshake(handshake)) => {
                debug!(target: "network", "{:?}: Received handshake {:?}", self.node_info.id, handshake);
                if handshake.chain_info.genesis != self.genesis {
                    info!(target: "network", "Received connection from node with different genesis.");
                    ctx.stop();
                }
                if handshake.peer_id == self.node_info.id {
                    warn!(target: "network", "Received info about itself. Disconnecting this peer.");
                    ctx.stop();
                }
                let peer_info = PeerInfo {
                    id: handshake.peer_id,
                    addr: handshake
                        .listen_port
                        .map(|port| SocketAddr::new(self.peer_addr.ip(), port)),
                    account_id: None,
                };
                self.chain_info = handshake.chain_info;
                self.peer_manager_addr
                    .send(Consolidate {
                        actor: ctx.address(),
                        peer_info: peer_info.clone(),
                        peer_type: self.peer_type,
                        chain_info: handshake.chain_info,
                    })
                    .into_actor(self)
                    .then(move |res, act, ctx| {
                        match res {
                            Ok(true) => {
                                debug!(target: "network", "{:?}: Peer {:?} successfully consolidated", act.node_info.id, act.peer_addr);
                                act.peer_info = Some(peer_info).into();
                                act.peer_status = PeerStatus::Ready;
                                // Respond to handshake if it's inbound and connection was consolidated.
                                if act.peer_type == PeerType::Inbound {
                                    act.send_handshake(ctx);
                                }
                                actix::fut::ok(())
                            },
                            _ => {
                                info!(target: "network", "{:?}: Peer with handshake {:?} wasn't consolidated, disconnecting.", act.node_info.id, handshake);
                                ctx.stop();
                                actix::fut::err(())
                            }
                        }
                    })
                    .wait(ctx);
            }
            (_, PeerStatus::Ready, PeerMessage::Handshake(_)) => {
                // Received handshake after already have seen handshake from this peer.
                debug!(target: "network", "Duplicate handshake from {}", self.peer_info);
            }
            (_, PeerStatus::Ready, PeerMessage::PeersRequest) => {
                self.peer_manager_addr.send(PeersRequest {}).into_actor(self).then(|res, act, _ctx| {
                    if let Ok(peers) = res {
                        debug!(target: "network", "Peers request from {}: sending {} peers.", act.peer_info, peers.peers.len());
                        act.send_message(PeerMessage::PeersResponse(peers.peers));
                    }
                    actix::fut::ok(())
                }).spawn(ctx);
            }
            (_, PeerStatus::Ready, PeerMessage::PeersResponse(peers)) => {
                debug!(target: "network", "Received peers from {}: {} peers.", self.peer_info, peers.len());
                self.peer_manager_addr.do_send(PeersResponse { peers });
            }
            (_, PeerStatus::Ready, msg) => {
                self.receive_client_message(ctx, msg);
            }
            (_, _, msg) => {
                warn!(target: "network", "Received {} while {:?} from {:?} connection.", msg, self.peer_status, self.peer_type);
            }
        }
    }
}

impl Handler<SendMessage> for Peer {
    type Result = ();

    fn handle(&mut self, msg: SendMessage, _: &mut Self::Context) {
        self.send_message(msg.message);
    }
}

impl Handler<QueryPeerStats> for Peer {
    type Result = PeerStatsResult;

    fn handle(&mut self, _: QueryPeerStats, _: &mut Self::Context) -> Self::Result {
        PeerStatsResult {
            chain_info: self.chain_info,
            received_bytes_per_sec: self.tracker.received_bytes.bytes_per_min() / 60,
            sent_bytes_per_sec: self.tracker.sent_bytes.bytes_per_min() / 60,
            is_abusive: self.is_abusive(),
            message_counts: (
                self.tracker.sent_bytes.count_per_min(),
                self.tracker.received_bytes.count_per_min(),
            ),
        }
    }
}<|MERGE_RESOLUTION|>--- conflicted
+++ resolved
@@ -265,7 +265,6 @@
                     NetworkClientMessages::AnnounceAccount(announce_account)
                 }
             }
-<<<<<<< HEAD
             PeerMessage::ChunkPartRequest(request) => {
                 NetworkClientMessages::ChunkPartRequest(request, peer_id)
             }
@@ -279,15 +278,12 @@
             }
             PeerMessage::ChunkPart(part) => NetworkClientMessages::ChunkPart(part),
             PeerMessage::ChunkOnePart(one_part) => NetworkClientMessages::ChunkOnePart(one_part),
-            _ => unreachable!(),
-=======
             PeerMessage::Handshake(_)
             | PeerMessage::PeersRequest
             | PeerMessage::PeersResponse(_) => {
                 error!(target: "network", "Peer receive_client_message received unexpected type");
                 return;
             }
->>>>>>> 1a8f879c
         };
         self.client_addr
             .send(network_client_msg)
