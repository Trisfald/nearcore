--- conflicted
+++ resolved
@@ -1,27 +1,18 @@
-<<<<<<< HEAD
-=======
 extern crate beacon;
->>>>>>> f7408f3e
 extern crate network;
 extern crate node_runtime;
 extern crate parking_lot;
 extern crate primitives;
 extern crate storage;
 
-<<<<<<< HEAD
+use beacon::chain::BeaconChain;
+use beacon::types::{BeaconBlock, BeaconBlockHeader};
 use network::protocol::Transaction;
 use node_runtime::Runtime;
 use parking_lot::RwLock;
+use primitives::hash::CryptoHash;
 use primitives::traits::GenericResult;
-use primitives::types::{MerkleHash, SignedTransaction, ViewCall, ViewCallResult};
-=======
-use beacon::chain::BeaconChain;
-use beacon::types::{BeaconBlock, BeaconBlockHeader};
-use node_runtime::Runtime;
-use parking_lot::RwLock;
-use primitives::hash::CryptoHash;
 use primitives::types::{BlockId, MerkleHash, SignedTransaction, ViewCall, ViewCallResult};
->>>>>>> f7408f3e
 use storage::{StateDb, Storage};
 
 #[allow(dead_code)]
@@ -60,12 +51,11 @@
         self.runtime
             .view(&mut state_db, &self.last_root.read(), view_call)
     }
-<<<<<<< HEAD
 
     pub fn handle_signed_transaction<T: Transaction>(&self, t: &T) -> GenericResult {
         println!("{:?}", t);
         Ok(())
-=======
+    }
 }
 
 impl network::client::Client<BeaconBlock> for Client {
@@ -89,6 +79,5 @@
         for block in blocks {
             beacon_chain.add_block(block);
         }
->>>>>>> f7408f3e
     }
 }